--- conflicted
+++ resolved
@@ -1,28 +1,4 @@
 {
-<<<<<<< HEAD
-	"name": "goat-examples-vercel-ai-viem",
-	"version": "0.1.0",
-	"description": "",
-	"private": true,
-	"scripts": {
-		"test": "echo \"Error: no test specified\" && exit 1"
-	},
-	"author": "",
-	"license": "MIT",
-	"dependencies": {
-		"@ai-sdk/openai": "^1.0.4",
-		"@goat-sdk/adapter-vercel-ai": "0.1.4",
-		"@goat-sdk/core": "0.3.8",
-		"@goat-sdk/plugin-erc20": "0.1.4", 
-		"@goat-sdk/wallet-viem": "0.1.3",
-		"ai": "^4.0.3",
-		"dotenv": "^16.4.5",
-		"viem": "2.21.49"
-	},
-	"devDependencies": {
-		"@types/node": "^22.7.4"
-	}
-=======
     "name": "goat-examples-vercel-ai-viem",
     "version": "0.1.0",
     "description": "",
@@ -42,5 +18,4 @@
         "dotenv": "^16.4.5",
         "viem": "2.21.49"
     }
->>>>>>> 998a9c58
 }